import sys
import os
import argparse
current_path = os.path.dirname(os.path.abspath(__file__))
sys.path.append(current_path + "/../../models/quantum/pre-alpha-lambeq/")
from PreAlphaLambeq import *
from collections import Counter
import random
import pickle
import json
import time 
from statistics import mean
from save_json_output import save_json_output

def main():

    parser = argparse.ArgumentParser()
    parser.add_argument(
        "-s", "--seed", help = "Seed for the initial parameters", type = int)
    parser.add_argument(
        "-op", "--optimiser", help = "Optimiser to use", type = str)
    parser.add_argument(
        "-i", "--iterations", help = "Number of iterations of the optimiser", type = int)
    parser.add_argument(
        "-r", "--runs", help = "Number of runs", type = int)
    parser.add_argument(
        "-tr", "--train", help = "Directory of the train dataset", type = str)
    parser.add_argument(
        "-te", "--test", help = "Directory of the test datset", type = str)
    parser.add_argument(
        "-o", "--output", help = "Output directory with the predictions", type = str)
    parser.add_argument(
        "-an", "--ansatz", help = "Ansatz to be used in quantum circuits", type = str)
    parser.add_argument(
        "-qn", "--qn", help = "Number of qubits per NOUN type", type = int)
    parser.add_argument(
        "-nl", "--n_layers", help = "Number of layers for the circuits", type = int)
    parser.add_argument(
        "-np", "--n_single_qubit_params", help = "Number of parameters per qubit", type = int)
    args = parser.parse_args()
    qs = 1
    # The number of qubits per sentence is pre-defined as we still need 
    # to improve our model
    name_file = args.output + f"pre_alpha_lambeq_{args.seed}_{args.optimiser}_"\
        f"{args.iterations}_{args.runs}_{args.ansatz}_{args.qn}_"\
        f"{qs}_{args.n_layers}_{args.n_single_qubit_params}"
    # Name of the file to store the results. 

    random.seed(args.seed)
    seed_list = random.sample(range(1, 10000000000000), int(args.runs))
    # Set the random seed. 

    sentences_train = PreAlphaLambeq.load_dataset(args.train)[0]
    labels_train = PreAlphaLambeq.load_dataset(args.train)[1]
    sentences_test = PreAlphaLambeq.load_dataset(args.test)[0]
    labels_test = PreAlphaLambeq.load_dataset(args.test)[1]
    # Load sentences and labels
    
    predictions = [[] for i in range(len(sentences_test))]
    vectors_train = [[[], []] for i in range(len(sentences_train))]
    vectors_test = [[[], []] for i in range(len(sentences_test))]
    cost = []
    weights = []
    # Lists to store the predictions, probability vectors and costs

    def loss(y_hat, y):
        return torch.nn.functional.binary_cross_entropy(
            y_hat, y
        )
    # Default loss function to use

    if args.optimiser == 'Adadelta':
        opt = torch.optim.Adadelta
    elif args.optimiser == 'Adagrad':
        opt = torch.optim.Adagrad
    elif args.optimiser == 'Adam':
        opt = torch.optim.Adam
    elif args.optimiser == 'AdamW':
        opt = torch.optim.AdamW
    elif args.optimiser == 'Adamax':
        opt = torch.optim.Adamax
    elif args.optimiser == 'ASGD':
        opt = torch.optim.ASGD
    elif args.optimiser == 'NAdam':
        opt = torch.optim.NAdam
    elif args.optimiser == 'RAdam':
        opt = torch.optim.RAdam
    elif args.optimiser == 'RMSprop':
        opt = torch.optim.RMSprop
    elif args.optimiser == 'Rprop':
        opt = torch.optim.Rprop
    elif args.optimiser == 'SGD':
        opt = torch.optim.SGD
    # Optimisers available to be used
    
    t1 = time.time()
    for s in range(int(args.runs)):
        seed = seed_list[s]


<<<<<<< HEAD
        #diagrams_train = PreAlphaLambeq.create_diagrams(sentences_train)
        #diagrams_test = PreAlphaLambeq.create_diagrams(sentences_test)
        with open('./diagrams_reduced_amazonreview_train.pickle', 'rb') as file:
            diagrams_train = pickle.load(file)
        with open('./diagrams_reduced_amazonreview_test.pickle', 'rb') as file:
            diagrams_test = pickle.load(file)
=======
        diagrams_train = PreAlphaLambeq.create_diagrams(sentences_train)
        diagrams_test = PreAlphaLambeq.create_diagrams(sentences_test)
>>>>>>> 101de23a

        circuits_train = PreAlphaLambeq.create_circuits(
            diagrams_train, args.ansatz, args.qn,
            qs, args.n_layers, args.n_single_qubit_params
        )
        circuits_test = PreAlphaLambeq.create_circuits(
            diagrams_test, args.ansatz, args.qn,
            qs, args.n_layers, args.n_single_qubit_params
        )
        
        dataset_train = PreAlphaLambeq.create_dataset(
            circuits_train, labels_train)
        dataset_test = PreAlphaLambeq.create_dataset(
            circuits_test, labels_test
        )
        all_circuits = circuits_train + circuits_test
        
        model = PreAlphaLambeq.create_model(all_circuits)
        
        if torch.cuda.is_available():
            device = 0
        else:
            device = -1
        
        trainer = PreAlphaLambeq.create_trainer(
            model, loss, opt, args.iterations,
            seed = seed, device = device
        )
        
        trainer.fit(dataset_train, dataset_test)

        cost.append(trainer.train_epoch_costs)
        weights_run = []
        for i in range(len(model.weights)):
            weights_run.append(model.weights.__getitem__(i).tolist())
        weights.append(weights_run)

    
        for i,circuit in enumerate(circuits_test):
            output = PreAlphaLambeq.post_selected_output(
            circuit, model
            )
            vectors_test[i][0].append(float(output[0]))
            vectors_test[i][1].append(float(output[1]))
            predictions[i].append(
                PreAlphaLambeq.predicted_label(output)
            )
        for i,circuit in enumerate(circuits_train):
            output = PreAlphaLambeq.post_selected_output(
            circuit, model
            )
            vectors_train[i][0].append(float(output[0]))
            vectors_train[i][1].append(float(output[1]))
        # We compute the class predictions for the test dataset 
        # and the vectors for both training and test datatset

        with open (name_file + f'_predictions_run_{s}.pickle', 'wb') as file:
            pickle.dump(predictions, file)
        with open (name_file + f'_vectors_test_run_{s}.pickle', 'wb') as file:
            pickle.dump(vectors_test, file)
        with open (name_file + f'_vectors_train_run_{s}.pickle', 'wb') as file:
            pickle.dump(vectors_train, file)
        # We store temporary predictions and vectors

        
    t2 = time.time()
    predictions_majority_vote = []
    vectors_test_mean = [[] for i in range(len(sentences_test))]
    vectors_train_mean = [[] for i in range(len(sentences_train))]


    for i in range(len(sentences_test)):
        c = Counter(predictions[i])
        value, count = c.most_common()[0]
        predictions_majority_vote.append(value)
        vectors_test_mean[i].append(mean(vectors_test[i][0]))
        vectors_test_mean[i].append(mean(vectors_test[i][1]))
    
    for i in range(len(sentences_train)):
        vectors_train_mean[i].append(mean(vectors_train[i][0]))
        vectors_train_mean[i].append(mean(vectors_train[i][1]))        
    
    with open(name_file + "_predictions.txt", "w") as output:
            for pred in predictions_majority_vote:
                output.write(f"{pred}\n")
    with open (name_file + '_vectors_test.json', 'w') as file:
            json.dump(vectors_test_mean, file)
    with open (name_file + '_vectors_train.json', 'w') as file:
            json.dump(vectors_train_mean, file)
    # We store the final results of our experiments. 
    # The predictions will be selected with majority vote.
    # For the probability vectors we will use the mean values

    for i in range(args.runs):
        os.remove(name_file + f'_predictions_run_{i}.pickle')
        os.remove(name_file + f'_vectors_test_run_{i}.pickle')
        os.remove(name_file + f'_vectors_train_run_{i}.pickle')
    # We remove the pickle temporary files when comptutations 
    # are finished .

    save_json_output(
    'pre_alpha_lambeq', args, predictions_majority_vote,
    t2 - t1, args.output, [cost, weights]
    )
    # We save the json output 


if __name__ == "__main__":
    main()

<|MERGE_RESOLUTION|>--- conflicted
+++ resolved
@@ -98,17 +98,13 @@
         seed = seed_list[s]
 
 
-<<<<<<< HEAD
+
         #diagrams_train = PreAlphaLambeq.create_diagrams(sentences_train)
         #diagrams_test = PreAlphaLambeq.create_diagrams(sentences_test)
         with open('./diagrams_reduced_amazonreview_train.pickle', 'rb') as file:
             diagrams_train = pickle.load(file)
         with open('./diagrams_reduced_amazonreview_test.pickle', 'rb') as file:
             diagrams_test = pickle.load(file)
-=======
-        diagrams_train = PreAlphaLambeq.create_diagrams(sentences_train)
-        diagrams_test = PreAlphaLambeq.create_diagrams(sentences_test)
->>>>>>> 101de23a
 
         circuits_train = PreAlphaLambeq.create_circuits(
             diagrams_train, args.ansatz, args.qn,

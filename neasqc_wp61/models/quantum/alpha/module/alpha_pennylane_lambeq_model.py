--- conflicted
+++ resolved
@@ -89,10 +89,6 @@
         ## Here we go through lists of diagrams and bert embeddings because the Pytorch dataloader returns lists (uses batch)
         # pass the embedding through a simple neural network
 
-<<<<<<< HEAD
-
-=======
->>>>>>> 2a535653
         #TODO: Maybe can accelerate this by flattening to a 2D vector the list of embeddings and then passing it through the pre_qc
         #     and then reshaping it to a 3D vector
         if self.version_original:
